/**
 * Axis component based on the d3.axis interface
 *
 * @module sszvis/axis
 */
.sszvis-axis text {
  fill: #B8B8B8;
  font-family: Arial, sans-serif;
  font-size: 10px;
  font-style: normal;
  font-weight: normal;
}

.sszvis-axis path,
.sszvis-axis line {
  fill: none;
  stroke: #B8B8B8;
  shape-rendering: crispEdges;
}

/* States */
.sszvis-axis .tick text.active {
  fill: #545454;
  font-weight: bold;
}

.sszvis-axis .tick text.hidden {
  display: none;
}

.sszvis-axis .tick line.hidden {
  display: none;
}

/* Modifiers */
<<<<<<< HEAD
.sszvis-axis--halo text {
  filter: progid:DXImageTransform.Microsoft.Shadow(direction=135,strength=1,color=ffffff);
  -ms-filter: progid:DXImageTransform.Microsoft.Shadow(direction=135,strength=1,color=ffffff);
  text-shadow: #fff 1px 0 1px, #fff -1px 0 1px, #fff 0 1px 1px, #fff 0 -1px 1px;
}
=======
>>>>>>> 889aabc0

.sszvis-axis--top path {
  display: none;
}

.sszvis-axis--vertical path {
  display: none;
}

.sszvis-axis.sszvis-axis--slidercontrol path {
  stroke: none;
}

<<<<<<< HEAD
=======
.sszvis-axis__label-background {
  fill: #fff;
  opacity: 0.8;
  stroke: none;
}


>>>>>>> 889aabc0
/**
 * Reference line component
 *
 * @module sszvis/component/dataAreaLine
 */
.sszvis-reference-line {
  stroke-width: 1.5;
  stroke: #aaa;
  stroke-dasharray: 3 3;
}

.sszvis-reference-line__caption {
  alignment-baseline: baseline;
  fill: #7C7C7C;
  font-family: Arial, sans-serif;
  font-size: 11px;
  text-anchor: middle;
}

/**
 * Circle data area component
 *
 * @module sszvis/component/dataAreaCircle
 */
.sszvis-data-area-circle__caption {
  alignment-baseline: middle;
  fill: #7C7C7C;
  font-family: Arial, sans-serif;
  font-size: 11px;
  text-anchor: middle;
}

/**
 * Rectangle data area component
 *
 * @module sszvis/component/dataAreaRectangle
 */
.sszvis-data-area-rectangle__caption {
  alignment-baseline: middle;
  fill: #7C7C7C;
  font-family: Arial, sans-serif;
  font-size: 11px;
  text-anchor: middle;
}

/**
 * Legend component - color legend
 *
 * @module sszvis/legend/color
 */
.sszvis-legend__label {
  font-family: Arial, sans-serif;
  fill: #909090;
  font-size: 12px;
  font-style: normal;
  font-weight: normal;
}


/**
 * Bar component
 *
 * @module sszvis/component/bar
 */
.sszvis-bar {

}

/**
 * Grouped bar component
 *
 * @module sszvis/component/groupedBars
 */
.sszvis-bar--missing {
  stroke: #A4A4A4;
}

/**
 * Line component
 *
 * @module sszvis/component/line
 */
.sszvis-line {
  fill: none;
  stroke-width: 1.5px;
}

/**
 * Map component
 *
 * @module sszvis/map
 */
.sszvis-map__area {
  stroke: none;
}

.sszvis-map__border {
  fill: none;
  stroke: #fff;
  stroke-width: 1.25;
  stroke-linejoin: round;
}

.sszvis-map__highlight {
  fill: none;
  stroke-width: 2;
  stroke-linejoin: round;
}

.sszvis-map__lakepath {
  fill: none;
  stroke: #CCC;
  stroke-width: 1.25;
  stroke-dasharray: 3 3;
}

/**
 * Segmented Control component
 *
 * @module sszvis/control/segmented
 */
.sszvis-segmented-control {
  display: inline-block;
  position: absolute;
  user-select: none;
  -moz-user-select: none;
  -webkit-user-select: none;
  -ms-user-select: none;
}

.sszvis-segmented-control__item {
  background-color: #FFFFFF;
  border: 1px solid #7C7C7C;
  border-left: none;
  box-sizing: border-box;
  color: #7C7C7C;
  cursor: pointer;
  display: table-cell;
  font-family: Arial, sans-serif;
  font-size: 12px;
  padding: 0.5em 1em;
  text-align: center;
  vertical-align: middle;
}

.sszvis-segmented-control__item.selected {
  background-color: #B8B8B8;
  color: #FFFFFF;
}

.sszvis-segmented-control__item:first-child {
  border-left: 1px solid #7C7C7C;
  border-top-left-radius: 3px;
  border-bottom-left-radius: 3px;
}

.sszvis-segmented-control__item:last-child {
  border-top-right-radius: 3px;
  border-bottom-right-radius: 3px;
}

/**
 * Slider Bar component
 *
 * @module sszvis/control/slideBar
 */
.sszvis-slider__line {
  stroke: #CCCCCC;
}

.sszvis-slider__handle {
  fill: #fff;
  stroke: #808184;
}

.sszvis-slider__handle-mark {
  stroke: #A6A8AB;
}

.sszvis-slider__dot {
  stroke: #fff;
  stroke-width: 1;
}

.sszvis-slider__label {
  fill: #545454;
  font-family: Arial, sans-serif;
  font-size: 12px;
  font-style: normal;
  font-weight: bold;
  text-shadow: #fff 1px 0 1px, #fff -1px 0 1px, #fff 0 1px 1px, #fff 0 -1px 1px;
}

/**
 * sliderControl component
 *
 * @module sszvis/control/sliderControl
 */
.sszvis-slidercontrol--handle {
  cursor: pointer;
}

.sszvis-slidercontrol--label {
  fill: #545454;
  font-family: Arial, sans-serif;
  font-size: 11px;
  text-anchor: middle;
}

.sszvis-slidercontrol--handlebox {
  fill: #fff;
  stroke: #545454;
}

.sszvis-slidercontrol--handleline {
  stroke: #545454;
}

/**
 * Vertical Ruler component
 *
 * @module sszvis/component/ruler
 */
.sszvis-ruler__rule {
  shape-rendering: crispEdges;
  stroke: #B8B8B8;
}

.sszvis-ruler__dot {
  stroke: #FFFFFF;
  stroke-width: 1.5;
}

.sszvis-ruler__label {
  fill: #545454;
  font-family: Arial, sans-serif;
  font-size: 12px;
  font-style: normal;
  font-weight: bold;
  text-shadow: #fff 1px 0 1px, #fff -1px 0 1px, #fff 0 1px 1px, #fff 0 -1px 1px;
}

/**
 * rangeRule component
 *
 * @module sszvis/component/rangeRuler
 */
.sszvis-rangeRuler__rule {
  stroke: #555;
  shape-rendering: crispEdges;
}

.sszvis-rangeRuler__p1, .sszvis-rangeRuler__p2 {
  fill: #555;
}

.sszvis-rangeRuler__label, .sszvis-rangeRuler__total {
  font-size: 10px;
  fill: #545454;
  font-family: Arial, sans-serif;
  font-style: normal;
}

/**
 * Tooltip component
 *
 * @module sszvis/component/tooltip
 */
.sszvis-tooltip {
  min-width: 60px;
  position: absolute;
}

.sszvis-tooltip__background {
  position: absolute;
}

.sszvis-tooltip__background path {
  fill: rgba(255, 255, 255, 0.9);
}

.sszvis-tooltip__background.sszvis-tooltip__background--fallback path {
  stroke: #ddd;
  stroke-width: 1;
}

.sszvis-tooltip__content {
  font-family: Arial;
  padding: 10px 10px 7px 10px;
  position: relative;
  white-space: nowrap;
  z-index: 1;
}

.sszvis-tooltip__content strong {
  font-weight: bold;
}

.sszvis-tooltip__content em {
  font-weight: bold;
}

.sszvis-tooltip__header {
  color: #545454;
  font-size: 12px;
  line-height: 1.3333;
}

.sszvis-tooltip__body {
  color: #7C7C7C;
  font-size: 11px;
  line-height: 1.4545;
}

.sszvis-tooltip--centered .sszvis-tooltip__content {
  padding: 6px 10px 4px 10px;
  text-align: center;
}<|MERGE_RESOLUTION|>--- conflicted
+++ resolved
@@ -33,14 +33,6 @@
 }
 
 /* Modifiers */
-<<<<<<< HEAD
-.sszvis-axis--halo text {
-  filter: progid:DXImageTransform.Microsoft.Shadow(direction=135,strength=1,color=ffffff);
-  -ms-filter: progid:DXImageTransform.Microsoft.Shadow(direction=135,strength=1,color=ffffff);
-  text-shadow: #fff 1px 0 1px, #fff -1px 0 1px, #fff 0 1px 1px, #fff 0 -1px 1px;
-}
-=======
->>>>>>> 889aabc0
 
 .sszvis-axis--top path {
   display: none;
@@ -54,8 +46,6 @@
   stroke: none;
 }
 
-<<<<<<< HEAD
-=======
 .sszvis-axis__label-background {
   fill: #fff;
   opacity: 0.8;
@@ -63,7 +53,6 @@
 }
 
 
->>>>>>> 889aabc0
 /**
  * Reference line component
  *
