<<<<<<< HEAD
> For accessibility purposes, a label has to be defined. A label will automatically be shown if a title and a description are provided. If a title and description are not already provided by an external source, they can be set in the config object.
=======
> To make a chart accessible to people who can't read it visually, a fallback text should be provided to explain the contents and purpose of the visualization.
>>>>>>> c99d8b5d

### Usage

To add accessibility hints, you need to provide a title and a description to the SVG element. This can be done by configuring `sszvis.createSvgLayer`:

```
var chart = sszvis.createSvgLayer('#sszvis-chart', bounds, {
  title: "Hours of sunshine",
  description: "This chart shows the amount of hours of sunshine throughout a typical year."
});
```

- The `title` will be rendered as a native tooltip, showing the title of this chart.
- The `description` will only be used by screenreaders. The text provided for the description should be a meaningful message of this chart.

### Using an external config

Typically, the title and description are provided through an external source like a CMS. The following code snippet shows how an external config can be connected to the chart config.

```
<<<<<<< HEAD
 <script>
      var EXTERNAL_CONFIG = {
        data: "data/SHB_basic_percent.csv",
        id: "#sszvis-chart",
        fallback: "fallback.png",
        title: "Beschäftigte nach Berufsfeld und Jahr",
        description: "Die Anzahl der Beschäftigten nahm seit 1980 um 40% zu und liegt heute bei ca. 180000 Beschäftigten."
      };
    </script>
```

The added title and description will create a label on hover:
=======
<script>
  var EXTERNAL_CONFIG = {
    data: "data/SHB_basic_percent.csv",
    id: "#sszvis-chart",
    fallback: "fallback.png",
    title: "Beschäftigte nach Berufsfeld und Jahr",
    description: "Die Anzahl der Beschäftigten nahm seit 1980 um 40% zu und liegt heute bei ca. 180000 Beschäftigten."
  };

  (function(d3, sszvis, config) {
    "use strict";

    function render(state) {
      var chart = sszvis.createSvgLayer('#sszvis-chart', outerBounds, {
        title: config.title,
        description: config.description
      });
    }
  })(d3, sszvis, EXTERNAL_CONFIG);
</script>
```

The following shows an example with accessible descriptions built-in. While this is meant to be consumed by screenreaders, some browsers will show a small tooltip on hover if the mouse is kept still.
>>>>>>> c99d8b5d

```project
{
    "name": "bar-chart-vertical-stacked",
    "files": {
        "index.html": {
            "source": "bar-chart-vertical-stacked/basic.html",
            "template": "template.html"
        },
        "data.csv": "bar-chart-vertical-stacked/data/StVB_7Categories_yearly.csv.csv",
        "sszvis.js": "sszvis.js",
        "sszvis.css": "sszvis.css",
        "fallback.png": "fallback.png",

    },
    "sourceView": ["index.html", "data.csv"]
}
```<|MERGE_RESOLUTION|>--- conflicted
+++ resolved
@@ -1,8 +1,4 @@
-<<<<<<< HEAD
-> For accessibility purposes, a label has to be defined. A label will automatically be shown if a title and a description are provided. If a title and description are not already provided by an external source, they can be set in the config object.
-=======
 > To make a chart accessible to people who can't read it visually, a fallback text should be provided to explain the contents and purpose of the visualization.
->>>>>>> c99d8b5d
 
 ### Usage
 
@@ -23,20 +19,6 @@
 Typically, the title and description are provided through an external source like a CMS. The following code snippet shows how an external config can be connected to the chart config.
 
 ```
-<<<<<<< HEAD
- <script>
-      var EXTERNAL_CONFIG = {
-        data: "data/SHB_basic_percent.csv",
-        id: "#sszvis-chart",
-        fallback: "fallback.png",
-        title: "Beschäftigte nach Berufsfeld und Jahr",
-        description: "Die Anzahl der Beschäftigten nahm seit 1980 um 40% zu und liegt heute bei ca. 180000 Beschäftigten."
-      };
-    </script>
-```
-
-The added title and description will create a label on hover:
-=======
 <script>
   var EXTERNAL_CONFIG = {
     data: "data/SHB_basic_percent.csv",
@@ -60,7 +42,6 @@
 ```
 
 The following shows an example with accessible descriptions built-in. While this is meant to be consumed by screenreaders, some browsers will show a small tooltip on hover if the mouse is kept still.
->>>>>>> c99d8b5d
 
 ```project
 {
