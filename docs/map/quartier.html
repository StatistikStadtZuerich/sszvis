<!DOCTYPE html>
<html>
<head>
  <meta charset="UTF-8" />
  <meta http-equiv="X-UA-Compatible" content="IE=edge">
  <title>Map</title>
</head>
<body style="margin:0;padding:0;">
<link href='../../sszvis.css' rel='stylesheet' />
<script src="../../vendor/d3/d3.min.js"></script>
<script src="../../vendor/topojson/topojson.js"></script>
<script src="../../sszvis.js"></script>

<div id="sszvis-chart"></div>

<script data-catalog-project-expose="script.js">
(function(d3, topojson, sszvis) {
  'use strict';

  /* Shortcuts
  ----------------------------------------------- */
  var vAcc = sszvis.fn.prop('value');


  /* Application state
  ----------------------------------------------- */
  var state = {
    data: [],
    selection: [],
    valueDomain: [0, 0]
  };


  /* State transitions
  ----------------------------------------------- */
  var actions = {
    prepareState: function(data) {
      state.data = data;
      state.valueDomain = [0, d3.max(state.data, vAcc)];

      render(state);
    },

    selectHovered: function(d) {
      state.selection = [d];
      render(state);
    },

    deselectHovered: function() {
      state.selection = [];
      render(state);
    }
  };


  /* Data initialization
  ----------------------------------------------- */
  d3.csv('data/M_quartier.csv')
    .row(function(d) {
      return {
        quarternum: sszvis.parse.number(d['QNr']),
        name: d['Qname'],
        value: sszvis.parse.number(d['Anzahl'])
      };
    })
    .get(function(error, data) {
      if (error) {
        sszvis.loadError(error);
        return;
      }
      actions.prepareState(data);
    });


  /* Render
  ----------------------------------------------- */
  function render(state) {
<<<<<<< HEAD
    var bounds = sszvis.bounds({ height: sszvis.bounds.SSZVIS_DEFAULT_WIDTH, top: 0, right: 0, bottom: 26, left: 0 });
=======
    var bounds = sszvis.bounds({ height: sszvis.bounds.DEFAULT_WIDTH, top: 0, right: 0, bottom: 26, left: 0 });
>>>>>>> 889aabc0


    // Scales

    var colorScale = sszvis.color.seqBlu()
      .domain(state.valueDomain);


    // Layers

    var chartLayer = sszvis.createSvgLayer('#sszvis-chart', bounds, {
        title: 'Diagrammtitel',
        description: 'Kurze Beschreibung des Inhalts dieses Diagramms'
      })
      .datum(state.data);

    var tooltipLayer = sszvis.createHtmlLayer('#sszvis-chart')
      .datum(state.selection);

    // Components

    var mapMaker = sszvis.map()
      .type('zurich-statistischeQuartiere')
      .keyName('quarternum')
      .highlight(state.selection)
      .highlightStroke(function(d) {
        return d3.hsl(colorScale(vAcc(d))).darker(0.7);
      })
      .width(bounds.innerWidth)
      .height(bounds.innerHeight)
      .fill(sszvis.fn.compose(colorScale, vAcc))
      .on('over', actions.selectHovered)
      .on('click', actions.selectHovered)
      .on('out', actions.deselectHovered);

    var tooltip = sszvis.component.tooltip()
      .renderInto(tooltipLayer)
      .header(function(d) {
        if (!d) return;
        return d.datum.name + ' - ' + vAcc(d.datum);
      })
      .visible(function(d) {
        if (!d) return;
        return state.selection.indexOf(d.datum) >= 0;
      });

    var legend = sszvis.legend.linearColorScale()
      .scale(colorScale)
      .width(bounds.width / 2)
      .units('Anzahl');


    // Rendering

    chartLayer.call(mapMaker);

    chartLayer.selectAll('[data-tooltip-anchor]')
      .call(tooltip);

    chartLayer.selectGroup('legend')
      .attr('transform', sszvis.fn.translateString(bounds.width / 4 - bounds.padding.left, bounds.innerHeight))
      .call(legend);
  }

}(d3, topojson, sszvis));
</script>
</body>
</html><|MERGE_RESOLUTION|>--- conflicted
+++ resolved
@@ -75,11 +75,7 @@
   /* Render
   ----------------------------------------------- */
   function render(state) {
-<<<<<<< HEAD
-    var bounds = sszvis.bounds({ height: sszvis.bounds.SSZVIS_DEFAULT_WIDTH, top: 0, right: 0, bottom: 26, left: 0 });
-=======
     var bounds = sszvis.bounds({ height: sszvis.bounds.DEFAULT_WIDTH, top: 0, right: 0, bottom: 26, left: 0 });
->>>>>>> 889aabc0
 
 
     // Scales
