--- conflicted
+++ resolved
@@ -101,7 +101,6 @@
       .height(bounds.innerHeight)
       .fill(sszvis.fn.compose(colorScale, vAcc));
 
-<<<<<<< HEAD
     var tooltip = sszvis.component.tooltip()
       .renderInto(tooltipLayer)
       .header(function(d) {
@@ -111,21 +110,23 @@
         return true;
         console.log(d);
         return state.selection.indexOf(d) >= 0; });
-=======
+
     var legend = sszvis.legend.linearColorScale()
       .scale(colorScale)
       .width(bounds.width / 2)
       .units('Bevölkerung');
->>>>>>> a1315f62
 
 
     // Rendering
 
     chartLayer.call(mapMaker);
 
-<<<<<<< HEAD
     chartLayer.selectAll('[data-tooltip-anchor]')
       .call(tooltip);
+
+    chartLayer.selectGroup('legend')
+      .attr('transform', sszvis.fn.translateString(bounds.width / 4 - bounds.padding.left, bounds.innerHeight))
+      .call(legend);
 
 
     // Interaction
@@ -133,11 +134,6 @@
     chartLayer.selectAll('.sszvis-map-area')
       .on('mouseover', actions.selectHovered)
       .on('mouseout', actions.deselectHovered);
-=======
-    chartLayer.selectGroup('legend')
-      .attr('transform', sszvis.fn.translateString(bounds.width / 4 - bounds.padding.left, bounds.innerHeight))
-      .call(legend);
->>>>>>> a1315f62
   }
 
 }());
