--- conflicted
+++ resolved
@@ -83,11 +83,7 @@
     var squarePadding = 2;
     var leftPadding = 130;
     var rightPadding = 40;
-<<<<<<< HEAD
-    var tableDimensions = sszvis.fn.heatTableDimensions(sszvis.bounds.SSZVIS_DEFAULT_WIDTH - leftPadding - rightPadding, squarePadding, state.groupsList.length, state.quarterList.length);
-=======
     var tableDimensions = sszvis.fn.heatTableDimensions(sszvis.bounds.DEFAULT_WIDTH - leftPadding - rightPadding, squarePadding, state.groupsList.length, state.quarterList.length);
->>>>>>> 889aabc0
     var bounds = sszvis.bounds({ width: leftPadding + tableDimensions.width + rightPadding, left: leftPadding, right: rightPadding, height: 130 + tableDimensions.height + 70, top: 130, bottom: 70 });
 
 
