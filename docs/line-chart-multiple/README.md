# Multiple line chart

> Line charts are suited to show a functional relation between two attributes.

## sszvis.component.line

### Data structure

This chart requires at least two variables that can be plotted on the y-axis and that share a common third variable to define the x-axis.

### Configuration

The multiple line chart uses the same components as the [single line chart](/#/line-chart-single) and thus has the same configuration options.

### Chart

``` project
{
    "name": "line-chart-multiple-two-cat",
    "files": {
        "index.html": {
            "source": "docs/line-chart-multiple/two-cat.html",
            "template": "docs/template.html"
        },
        "data.csv": "docs/line-chart-multiple/data/ML_2Categories_Quarterly.csv",
        "sszvis.js": "sszvis.js",
        "sszvis.css": "sszvis.css",
        "d3.js": "vendor/d3/d3.min.js"
    },
    "sourceView": ["index.html", "data.csv"],
    "size": {
        "width": 516,
        "height": 418
    }
}
```

## Usage example: Many years

Observations for the same variable across many years.

``` project
{
    "name": "line-chart-multiple-eight-cat",
    "files": {
        "index.html": {
            "source": "docs/line-chart-multiple/eight-cat.html",
            "template": "docs/template.html"
        },
        "data.csv": "docs/line-chart-multiple/data/ML_months_8Categories_superposition_missing.csv",
        "sszvis.js": "sszvis.js",
        "sszvis.css": "sszvis.css",
        "d3.js": "vendor/d3/d3.min.js"
    },
    "sourceView": ["index.html", "data.csv"],
    "size": {
        "width": 516,
<<<<<<< HEAD
        "height": 500
=======
        "height": 455
>>>>>>> 889aabc0
    }
}
```

## Usage example: Three axis chart

Comparison of two datasets with huge differences in values over the same time period by using two y-axes instead of just one.

``` project
{
    "name": "line-chart-multiple-two-axis",
    "files": {
        "index.html": {
            "source": "docs/line-chart-multiple/two-axis.html",
            "template": "docs/template.html"
        },
        "data.csv": "docs/line-chart-multiple/data/S_2yAxis.csv",
        "sszvis.js": "sszvis.js",
        "sszvis.css": "sszvis.css",
        "d3.js": "vendor/d3/d3.min.js"
    },
    "sourceView": ["index.html", "data.csv"],
    "size": {
        "width": 516,
<<<<<<< HEAD
        "height": 520
=======
        "height": 470
>>>>>>> 889aabc0
    }
}
```<|MERGE_RESOLUTION|>--- conflicted
+++ resolved
@@ -55,11 +55,7 @@
     "sourceView": ["index.html", "data.csv"],
     "size": {
         "width": 516,
-<<<<<<< HEAD
-        "height": 500
-=======
         "height": 455
->>>>>>> 889aabc0
     }
 }
 ```
@@ -84,11 +80,7 @@
     "sourceView": ["index.html", "data.csv"],
     "size": {
         "width": 516,
-<<<<<<< HEAD
-        "height": 520
-=======
         "height": 470
->>>>>>> 889aabc0
     }
 }
 ```