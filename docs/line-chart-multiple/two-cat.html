--- conflicted
+++ resolved
@@ -12,7 +12,6 @@
 
 <div id="sszvis-chart"></div>
 
-<!-- NOTE this script tag is not needed -->
 <script data-catalog-project-expose="script.js">
 (function(d3, sszvis) {
   'use strict';
@@ -40,14 +39,7 @@
   ----------------------------------------------- */
   var actions = {
     prepareState: function(data) {
-<<<<<<< HEAD
-      // NOTE here a comment would be useful to explain why sorting is needed in this case.
-      state.data = data.sort(function(a, b) {
-        return d3.ascending(xAcc(a), xAcc(b));
-      });
-=======
       state.data = data;
->>>>>>> 889aabc0
       state.lineData = sszvis.cascade()
         .arrayBy(cAcc, d3.ascending)
         .apply(state.data);
@@ -59,21 +51,12 @@
     },
 
     changeDate: function(inputDate) {
-<<<<<<< HEAD
-      var closest = xAcc(closestDatum(state.data, xAcc, inputDate));
-
-      // NOTE something like that needs commenting. It makes it much easier to understand when reading the code.
-      var closestData = state.lineData.map(function(stack) {
-        return stack.filter(function(d) {
-          return xAcc(d).toString() === closest.toString();
-=======
       // Find the date of the datum closest to the input date
       var closestDate = xAcc(closestDatum(state.data, xAcc, inputDate));
       // Find all data that have the same date as the closest datum
       var closestData = state.lineData.map(function(stack) {
         return stack.filter(function(d) {
           return xAcc(d).toString() === closestDate.toString();
->>>>>>> 889aabc0
         })[0];
       });
 
@@ -85,11 +68,7 @@
     },
 
     resetDate: function() {
-<<<<<<< HEAD
-      // NOTE a comment to explain what is needed to reset date and why these steps are needed. 
-=======
       // Find the most recent date in the data and set it as the selected date
->>>>>>> 889aabc0
       var mostRecentDate = d3.max(state.data, xAcc);
       actions.changeDate(mostRecentDate);
     }
@@ -107,10 +86,6 @@
       };
     })
     .get(function(error, data) {
-<<<<<<< HEAD
-      // NOTE great,thx!
-=======
->>>>>>> 889aabc0
       if (error) {
         sszvis.loadError(error);
         return;
@@ -122,15 +97,6 @@
   /* Render
   ----------------------------------------------- */
   function render(state) {
-<<<<<<< HEAD
-
-    // NOTE does bounds now default to a certain width, what is the default width? 
-    // this chart needs the height to be calculated from the given width. I expect something like
-    // var ratio = 3/4;
-    // var w = 516;
-    // var h = ratio*w;
-=======
->>>>>>> 889aabc0
     var bounds = sszvis.bounds({ top: 3, bottom: 50 });
 
 
@@ -150,10 +116,6 @@
 
     // Layers
 
-<<<<<<< HEAD
-    // NOTE I gather this is about accessibility? 
-=======
->>>>>>> 889aabc0
     var chartLayer = sszvis.createSvgLayer('#sszvis-chart', bounds, {
         title: 'Diagrammtitel',
         description: 'Kurze Beschreibung des Inhalts dieses Diagramms'
@@ -170,39 +132,22 @@
       // NOTE I wonder if this is the most elegant way to do this. It seems odd to me that way. 
       .stroke(sszvis.fn.compose(cScale, cAcc, sszvis.fn.first));
 
-<<<<<<< HEAD
-      // NOTE what does concat do? If I ask like that it means that I think the code is not self explanatory and therefore needs a comment.
-    var xTickValues = xScale.ticks(5).concat(state.highlightData.map(xAcc));
-=======
     // Add the highlighted data as additional ticks to the xScale
     var xTickValues = xScale
       .ticks(5)
       .concat(state.selection.map(xAcc));
->>>>>>> 889aabc0
 
     var xAxis = sszvis.axis.x.time()
       .scale(xScale)
       .orient('bottom')
       .tickValues(xTickValues)
       .alignOuterLabels(true)
-<<<<<<< HEAD
-      // NOTE what does hightligt() and highlight boundary effect in the visualisation? 
-      // comment needed
-      .highlight(state.highlightData.map(xAcc))
-      .highlightBoundary(24);
-=======
       .highlight(isSelected);
->>>>>>> 889aabc0
 
     var yAxis = sszvis.axis.y()
       .scale(yScale)
       .orient('right')
-<<<<<<< HEAD
-      // NOTE we said that 'halo' as name will be replaced with 'outline' or similar
-      .halo(true);
-=======
       .backdrop(true);
->>>>>>> 889aabc0
 
     var highlightLayer = sszvis.component.ruler()
       .top(0)
