--- conflicted
+++ resolved
@@ -34,10 +34,7 @@
 
   var TICK_PROXIMITY_THRESHOLD = 8;
   var TICK_END_THRESHOLD = 12;
-<<<<<<< HEAD
-=======
   var LABEL_PROXIMITY_THRESHOLD = 10;
->>>>>>> 889aabc0
 
   module.exports = (function() {
 
@@ -77,10 +74,6 @@
             .classed('sszvis-axis--top', !props.vertical && axisDelegate.orient() === 'top')
             .classed('sszvis-axis--bottom', !props.vertical && axisDelegate.orient() === 'bottom')
             .classed('sszvis-axis--vertical', props.vertical)
-<<<<<<< HEAD
-            .classed('sszvis-axis--halo', props.halo)
-=======
->>>>>>> 889aabc0
             .attr('transform', sszvis.fn.translateString(0, 2))
             .call(axisDelegate);
 
@@ -114,30 +107,6 @@
               .classed('hidden', false)
               .classed('active', props.highlight)
               .each(function(d) {
-<<<<<<< HEAD
-                var isHighlight = [].concat(props.highlight).reduce(function(found, highlight) {
-                  return found || sszvis.fn.stringEqual(highlight, d);
-                }, false);
-                d3.select(this).classed('active', isHighlight);
-                if (isHighlight) {
-                  highlightPositions.push(axisScale(d));
-                }
-              });
-
-            group.selectAll('.tick text')
-              .each(function(d) {
-                var selection = d3.select(this);
-                if (selection.classed('active') || props.highlightBoundary === 0) {
-                  selection.classed('hidden', false);
-                  return;
-                }
-
-                var position = axisScale(d);
-                var isTooClose = highlightPositions.reduce(function(tooClose, highlightPos) {
-                  return tooClose || absDistance(position, highlightPos) < props.highlightBoundary;
-                }, false);
-                selection.classed('hidden', isTooClose);
-=======
                 var bounds = {
                   node: this,
                   bounds: this.getBoundingClientRect()
@@ -154,7 +123,6 @@
             activeBounds.forEach(function(active) {
               passiveBounds.forEach(function(passive) {
                 d3.select(passive.node).classed('hidden', boundsOverlap(passive.bounds, active.bounds));
->>>>>>> 889aabc0
               });
             });
           }
@@ -381,10 +349,6 @@
 
   }());
 
-<<<<<<< HEAD
-  function absDistance(a, b) {
-    return Math.abs(a - b);
-=======
 
   /* Helper functions
   ----------------------------------------------- */
@@ -398,7 +362,6 @@
              boundsB.right < boundsA.left ||
              boundsB.top > boundsA.bottom ||
              boundsB.bottom < boundsA.top);
->>>>>>> 889aabc0
   }
 
   var slantLabel = {
